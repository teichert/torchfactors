# based on template here: https://github.com/marketplace/actions/python-poetry-action
name: CI
on: [push]
jobs:
  ci:
    strategy:
      matrix:
        python-version: [3.8]
        os: [ubuntu-latest]
        poetry-version: [1.1.7]
    runs-on: ${{ matrix.os }}
    steps:
      - name: Checkout
        uses: actions/checkout@v2
      - name: Setup Python
        uses: actions/setup-python@v2
        with:
          python-version: ${{ matrix.python-version }}
      - name: Setup Poetry (Dependency Manager)
<<<<<<< HEAD
        uses: abatilo/actions-poetry@v2.1.0
        with:
          poetry-version: ${{ matrix.poetry-version }}
      # - name: Setup Poetry (Dependency Manager)
=======
        run: "make install-poetry"
        # uses: abatilo/actions-poetry@v2.1.0
        # with:
        #   poetry-version: ${{ matrix.poetry-version }}
>>>>>>> 12e452a0
      - name: Run Checks
        run: "make check"<|MERGE_RESOLUTION|>--- conflicted
+++ resolved
@@ -17,16 +17,9 @@
         with:
           python-version: ${{ matrix.python-version }}
       - name: Setup Poetry (Dependency Manager)
-<<<<<<< HEAD
-        uses: abatilo/actions-poetry@v2.1.0
-        with:
-          poetry-version: ${{ matrix.poetry-version }}
-      # - name: Setup Poetry (Dependency Manager)
-=======
         run: "make install-poetry"
         # uses: abatilo/actions-poetry@v2.1.0
         # with:
         #   poetry-version: ${{ matrix.poetry-version }}
->>>>>>> 12e452a0
       - name: Run Checks
         run: "make check"